--- conflicted
+++ resolved
@@ -80,13 +80,8 @@
     (r"^(.+)y \^ (ial|ially)$", r"\1\2"),
     # == +if ==
     # spaghetti +ification = spaghettification (*spaghettiification)
-<<<<<<< HEAD
     # pretty +ify = prettify (*prettyify)
-    (r'^(.+)[iy] \^ if(y|ying|ied|ies|ication|ications)$', r'\1if\2'),
-
-=======
-    (r"^(.+)i \^ if(y|ying|ied|ies|ication|ications)$", r"\1if\2"),
->>>>>>> 56af6b31
+    (r"^(.+)[iy] \^ if(y|ying|ied|ies|ication|ications)$", r"\1if\2"),
     # == +ical ==
     # fantastic +ical = fantastical (*fantasticcal)
     (r"^(.+)ic \^ (ical|ically)$", r"\1\2"),
