--- conflicted
+++ resolved
@@ -49,17 +49,8 @@
         # Grab data from the serial port.
         raw = self.serial_port.read(self.serial_port.inWaiting())
 
-        # XXX : work around for python 3.1 and python 2.6 differences
-        if isinstance(raw, str):
-            raw = [ord(x) for x in raw]
-
-<<<<<<< HEAD
-        for b in raw:
+        for b in iterbytes(raw):
             self._read(b)
-=======
-            for b in iterbytes(raw):
-                self._read(b)
->>>>>>> 709d9629
 
     @classmethod
     def get_option_info(cls):
