# Copyright (c) 2010-2011 Joshua Harlan Lifton.
# See LICENSE.txt for details.

# TODO: add tests for all machines
# TODO: add tests for new status callbacks

"""Base classes for machine types. Do not use directly."""

import threading

<<<<<<< HEAD
from time import sleep
=======
import serial
>>>>>>> 709d9629

from plover import log
from plover.machine.keymap import Keymap


STATE_STOPPED = 'stopped'
STATE_INITIALIZING = 'initializing'
STATE_RUNNING = 'connected'
STATE_ERROR = 'disconnected'


class StenotypeBase(object):
    """The base class for all Stenotype classes."""

    # Layout of physical keys.
    KEYS_LAYOUT = ''
    # And special actions to map to.
    ACTIONS = ()

    def __init__(self):
        # Setup default keymap with no translation of keys.
        keys = self.get_keys()
        self.keymap = Keymap(keys, keys)
        self.keymap.set_mappings(zip(keys, keys))
        self.stroke_subscribers = []
        self.state_subscribers = []
        self.state = STATE_STOPPED

    def set_keymap(self, keymap):
        """Setup machine keymap."""
        self.keymap = keymap

    def start_capture(self):
        """Begin listening for output from the stenotype machine."""
        pass

    def stop_capture(self):
        """Stop listening for output from the stenotype machine."""
        pass

    def add_stroke_callback(self, callback):
        """Subscribe to output from the stenotype machine.

        Argument:

        callback -- The function to call whenever there is output from
        the stenotype machine and output is being captured.

        """
        self.stroke_subscribers.append(callback)

    def remove_stroke_callback(self, callback):
        """Unsubscribe from output from the stenotype machine.

        Argument:

        callback -- A function that was previously subscribed.

        """
        self.stroke_subscribers.remove(callback)

    def add_state_callback(self, callback):
        self.state_subscribers.append(callback)

    def remove_state_callback(self, callback):
        self.state_subscribers.remove(callback)

    def _notify(self, steno_keys):
        """Invoke the callback of each subscriber with the given argument."""
        for callback in self.stroke_subscribers:
            callback(steno_keys)

    def set_suppression(self, enabled):
        '''Enable keyboard suppression.

        This is only of use for the keyboard machine,
        to suppress the keyboard when then engine is running.
        '''
        pass

    def suppress_last_stroke(self, send_backspaces):
        '''Suppress the last stroke key events after the fact.

        This is only of use for the keyboard machine,
        and the engine is resumed with a command stroke.

        Argument:

        send_backspaces -- The function to use to send backspaces.
        '''
        pass

    def _set_state(self, state):
        self.state = state
        for callback in self.state_subscribers:
            callback(state)

    def _stopped(self):
        self._set_state(STATE_STOPPED)

    def _initializing(self):
        self._set_state(STATE_INITIALIZING)

    def _ready(self):
        self._set_state(STATE_RUNNING)

    def _error(self):
        self._set_state(STATE_ERROR)

    @classmethod
    def get_actions(cls):
        """List of supported actions to map to."""
        return cls.ACTIONS

    @classmethod
    def get_keys(cls):
        return tuple(set(cls.KEYS_LAYOUT.split()))

    @classmethod
    def get_option_info(cls):
        """Get the default options for this machine."""
        return {}


class ThreadedStenotypeBase(StenotypeBase, threading.Thread):
    """Base class for thread based machines.

    Subclasses should override run.
    """
    def __init__(self):
        threading.Thread.__init__(self)
        self.name += '-machine'
        StenotypeBase.__init__(self)
        self.finished = threading.Event()
        self._reconnecting = False

    def _connect(self):
        """This method should be overridden by a subclass."""
        pass

    def _disconnect(self):
        """This method should be overridden by a subclass."""
        pass

    def _reconnect(self):
        try:
            self._reconnecting = True
            self._disconnect()
            i = 0
            # Reconnect loop
            while i < 30 and not self.finished.isSet():
                if self._connect():
                    return True
                i += 1
                sleep(1)
            return False
        finally:
            self._reconnecting = False

    def run(self):
        self._ready()
        while not self.finished.isSet():
            try:
                self._loop_body()
            except IOError:
                log.warning(self.__class__.__name__ + ' disconnected, reconnecting...')
                self._initializing()
                if self._reconnect():
                    self._ready()
                    log.info(self.__class__.__name__ + ' reconnected.')
                else:
                    self._error()
                    log.warning(self.__class__.__name__ + ' could not be reconnected.')

    def _loop_body(self):
        """This method should be overridden by a subclass."""
        pass

    def start_capture(self):
        """Begin listening for output from """ + self.__class__.__name__
        self.finished.clear()
        self._initializing()
        if not self._connect():
            log.warning(self.__class__.__name__ + ' is not connected')
            self._error()
            return
        self.start()

    def stop_capture(self):
        """Stop listening for output from """ + self.__class__.__name__
        self.finished.set()
        try:
            self.join()
        except RuntimeError:
            pass
        self._stopped()
        self._disconnect()

class SerialStenotypeBase(ThreadedStenotypeBase):
    """For use with stenotype machines that connect via serial port.

    This class implements the three methods necessary for a standard
    stenotype interface: start_capture, stop_capture, and
    add_callback.

    """

    def __init__(self, serial_params):
        """Monitor the stenotype over a serial port.

        Keyword arguments are the same as the keyword arguments for a
        serial.Serial object.

        """
        ThreadedStenotypeBase.__init__(self)
        self.serial_port = None
        self.serial_params = serial_params

    def _connect(self):
        try:
            self.serial_port = serial.Serial(**self.serial_params)
        except (serial.SerialException, OSError):
            if not self._reconnecting:
                log.warning('Can\'t open serial port', exc_info=True)
            return False

        if not self.serial_port.isOpen():
            if not self._reconnecting:
                log.warning('Serial port is not open: %s', self.serial_params.get('port'))
            return False

        return True

    def _disconnect(self):
        if self.serial_port is None:
            return
        self.serial_port.close()
        self.serial_port = None

    @classmethod
    def get_option_info(cls):
        """Get the default options for this machine."""
        bool_converter = lambda s: s == 'True'
        sb = lambda s: int(float(s)) if float(s).is_integer() else float(s)
        return {
            'port': (None, str), # TODO: make first port default
            'baudrate': (9600, int),
            'bytesize': (8, int),
            'parity': ('N', str),
            'stopbits': (1, sb),
            'timeout': (2.0, float),
            'xonxoff': (False, bool_converter),
            'rtscts': (False, bool_converter)
        }<|MERGE_RESOLUTION|>--- conflicted
+++ resolved
@@ -8,11 +8,9 @@
 
 import threading
 
-<<<<<<< HEAD
 from time import sleep
-=======
+
 import serial
->>>>>>> 709d9629
 
 from plover import log
 from plover.machine.keymap import Keymap
