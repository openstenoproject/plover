--- conflicted
+++ resolved
@@ -7,16 +7,8 @@
 has start_capture, stop_capture, and add_callback methods.
 
 """
-<<<<<<< HEAD
-__all__ = ['geminipr', 'sidewinder']
-
-supported = {'Microsoft Sidewinder X4' : 'plover.machine.sidewinder',
-             'Gemini PR' : 'plover.machine.geminipr',}
-=======
-__all__ = ['geminipr', 'geminitx', 'sidewinder', 'txbolt']
+__all__ = ['geminipr', 'sidewinder', 'txbolt']
 
 supported = {'Microsoft Sidewinder X4' : 'plover.machine.sidewinder',
              'Gemini PR' : 'plover.machine.geminipr',
-             'Gemini TX' : 'plover.machine.geminitx',
              'TX Bolt': 'plover.machine.txbolt',}
->>>>>>> 2496545f
