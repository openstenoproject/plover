# Copyright (c) 2013 Hesky Fisher
# See LICENSE.txt for details.

import wx
import sys
from plover.steno import normalize_steno

if sys.platform.startswith('win32'):
    import win32gui
    GetForegroundWindow = win32gui.GetForegroundWindow
    SetForegroundWindow = win32gui.SetForegroundWindow

    def SetTopApp():
        # Nothing else is necessary for windows.
        pass

elif sys.platform.startswith('darwin'):
    from Foundation import NSAppleScript
    from AppKit import NSApp, NSApplication

    def GetForegroundWindow():
        return NSAppleScript.alloc().initWithSource_("""
tell application "System Events"
    return unix id of first process whose frontmost = true
end tell""").executeAndReturnError_(None)[0].int32Value()

    def SetForegroundWindow(pid):
        NSAppleScript.alloc().initWithSource_("""
tell application "System Events"
    set the frontmost of first process whose unix id is %d to true
end tell""" % pid).executeAndReturnError_(None)

    def SetTopApp():
        NSApplication.sharedApplication()
        NSApp().activateIgnoringOtherApps_(True)

elif sys.platform.startswith('linux'):
    from subprocess import call, check_output, CalledProcessError

    def GetForegroundWindow():
        try:
            output = check_output(['xprop', '-root', '_NET_ACTIVE_WINDOW'])
            return output.split()[-1]
        except CalledProcessError:
            return None

    def SetForegroundWindow(w):
        try:
            call(['wmctrl', '-i', '-a', w])
        except CalledProcessError:
            pass

    def SetTopApp():
        try:
            call(['wmctrl', '-a', TITLE])
        except CalledProcessError:
            pass

else:
    # These functions are optional so provide a non-functional default 
    # implementation.
    def GetForegroundWindow():
        return None

    def SetForegroundWindow(w):
        pass

    def SetTopApp():
        pass

TITLE = 'Plover: Add Translation'

class AddTranslationDialog(wx.Dialog):
    
    BORDER = 3
    STROKES_TEXT = 'Strokes:'
    TRANSLATION_TEXT = 'Translation:'
    
    def __init__(self, parent, engine):
        wx.Dialog.__init__(self, parent, wx.ID_ANY, TITLE, 
                           wx.DefaultPosition, wx.DefaultSize, 
                           wx.DEFAULT_DIALOG_STYLE, wx.DialogNameStr)

        # components
        self.strokes_text = wx.TextCtrl(self, style=wx.TE_PROCESS_ENTER)
        self.translation_text = wx.TextCtrl(self, style=wx.TE_PROCESS_ENTER)
        button = wx.Button(self, id=wx.ID_OK, label='Add to dictionary')
        cancel = wx.Button(self, id=wx.ID_CANCEL)
        self.stroke_mapping_text = wx.StaticText(self)
        self.translation_mapping_text = wx.StaticText(self)
        
        # layout
        global_sizer = wx.BoxSizer(wx.VERTICAL)
        
        sizer = wx.BoxSizer(wx.HORIZONTAL)
        label = wx.StaticText(self, label=self.STROKES_TEXT)
        sizer.Add(label, flag=wx.ALL | wx.ALIGN_CENTER_VERTICAL, 
                  border=self.BORDER)
        sizer.Add(self.strokes_text, 
                  flag=wx.TOP | wx.RIGHT | wx.BOTTOM | wx.ALIGN_CENTER_VERTICAL, 
                  border=self.BORDER)
        label = wx.StaticText(self, label=self.TRANSLATION_TEXT)
        sizer.Add(label, 
                  flag=wx.TOP | wx.RIGHT | wx.BOTTOM | wx.ALIGN_CENTER_VERTICAL, 
                  border=self.BORDER)
        sizer.Add(self.translation_text          , 
                  flag=wx.TOP | wx.RIGHT | wx.BOTTOM | wx.ALIGN_CENTER_VERTICAL, 
                  border=self.BORDER)
        sizer.Add(button, 
                  flag=wx.TOP | wx.RIGHT | wx.BOTTOM | wx.ALIGN_CENTER_VERTICAL, 
                  border=self.BORDER)
        sizer.Add(cancel, 
                  flag=wx.TOP | wx.RIGHT | wx.BOTTOM | wx.ALIGN_CENTER_VERTICAL, 
                  border=self.BORDER)
        global_sizer.Add(sizer)
        
        sizer = wx.BoxSizer(wx.HORIZONTAL)
        sizer.Add(self.stroke_mapping_text, 
                  flag= wx.ALL | wx.ALIGN_CENTER_VERTICAL,
                  border=self.BORDER)
        global_sizer.Add(sizer)
        
        sizer = wx.BoxSizer(wx.HORIZONTAL)
        sizer.Add(self.translation_mapping_text, 
                  flag= wx.ALL | wx.ALIGN_CENTER_VERTICAL,
                  border=self.BORDER)
        global_sizer.Add(sizer)
        
        self.SetAutoLayout(True)
        self.SetSizer(global_sizer)
        global_sizer.Fit(self)
        global_sizer.SetSizeHints(self)
        self.Layout()
        
        # events
        button.Bind(wx.EVT_BUTTON, self.on_add_translation)
        # The reason for the focus event here is to skip focus on tab traversal
        # of the buttons. But it seems that on windows this prevents the button
        # from being pressed. Leave this commented out until that problem is
        # resolved.
        #button.Bind(wx.EVT_SET_FOCUS, self.on_button_gained_focus)
        cancel.Bind(wx.EVT_BUTTON, self.on_close)
        #cancel.Bind(wx.EVT_SET_FOCUS, self.on_button_gained_focus)
        self.strokes_text.Bind(wx.EVT_TEXT, self.on_strokes_change)
        self.translation_text.Bind(wx.EVT_TEXT, self.on_translation_change)
        self.strokes_text.Bind(wx.EVT_SET_FOCUS, self.on_strokes_gained_focus)
        self.strokes_text.Bind(wx.EVT_KILL_FOCUS, self.on_strokes_lost_focus)
        self.strokes_text.Bind(wx.EVT_TEXT_ENTER, self.on_add_translation)
        self.translation_text.Bind(wx.EVT_SET_FOCUS, self.on_translation_gained_focus)
        self.translation_text.Bind(wx.EVT_KILL_FOCUS, self.on_translation_lost_focus)
        self.translation_text.Bind(wx.EVT_TEXT_ENTER, self.on_add_translation)
        self.Bind(wx.EVT_CLOSE, self.on_close)
        
        self.engine = engine
        
        # TODO: add functions on engine for state
        self.previous_state = self.engine.translator.get_state()
        # TODO: use state constructor?
        self.engine.translator.clear_state()
        self.strokes_state = self.engine.translator.get_state()
        self.engine.translator.clear_state()
        self.translation_state = self.engine.translator.get_state()
        self.engine.translator.set_state(self.previous_state)
        
        self.last_window = GetForegroundWindow()
    
    def on_add_translation(self, event=None):
        d = self.engine.get_dictionary()
        strokes = self._normalized_strokes()
        translation = self.translation_text.GetValue().strip()
        if strokes and translation:
            d.set(strokes, translation)
            d.save()
        self.Close()

    def on_close(self, event=None):
        self.engine.translator.set_state(self.previous_state)
        try:
            SetForegroundWindow(self.last_window)
        except:
            pass
        self.Destroy()

    def on_strokes_change(self, event):
        key = self._normalized_strokes()
        if key:
            d = self.engine.get_dictionary()
<<<<<<< HEAD
            translation = d.raw_get(key, None)
            strokes = '/'.join(key)
=======
            translation = d.raw_lookup(key, None)
>>>>>>> c3a17d9a
            if translation:
                label = '%s maps to %s' % (strokes, translation)
            else:
                label = '%s is not in the dictionary' % strokes
        else:
            label = ''
        self.stroke_mapping_text.SetLabel(label)
        self.GetSizer().Layout()

    def on_translation_change(self, event):
        # TODO: normalize dict entries to make reverse lookup more reliable with 
        # whitespace.
        translation = event.GetString().strip()
        if translation:
            d = self.engine.get_dictionary()
            strokes_list = d.reverse_lookup(translation)
            if strokes_list:
                strokes = ', '.join('/'.join(x) for x in strokes_list)
                label = '%s is mapped from %s' % (translation, strokes)
            else:
                label = '%s is not in the dictionary' % translation
        else:
            label = ''
        self.translation_mapping_text.SetLabel(label)
        self.GetSizer().Layout()
        
    def on_strokes_gained_focus(self, event):
        self.engine.get_dictionary().add_filter(self.stroke_dict_filter)
        self.engine.translator.set_state(self.strokes_state)
        
    def on_strokes_lost_focus(self, event):
        self.engine.get_dictionary().remove_filter(self.stroke_dict_filter)
        self.engine.translator.set_state(self.previous_state)

    def on_translation_gained_focus(self, event):
        self.engine.translator.set_state(self.translation_state)
        
    def on_translation_lost_focus(self, event):
        self.engine.translator.set_state(self.previous_state)

    def on_button_gained_focus(self, event):
        self.strokes_text.SetFocus()
        
    def stroke_dict_filter(self, key, value):
        # Only allow translations with special entries. Do this by looking for 
        # braces but take into account escaped braces and slashes.
        escaped = value.replace('\\\\', '').replace('\\{', '')
        special = '{#'  in escaped or '{PLOVER:' in escaped
        return not special

    def _normalized_strokes(self):
        strokes = self.strokes_text.GetValue().upper().replace('/', ' ').split()
        strokes = normalize_steno('/'.join(strokes))
        return strokes

def Show(parent, engine):
    dialog_instance = AddTranslationDialog(parent, engine)
    dialog_instance.Show()
    dialog_instance.Raise()
    dialog_instance.strokes_text.SetFocus()
    SetTopApp()<|MERGE_RESOLUTION|>--- conflicted
+++ resolved
@@ -185,12 +185,7 @@
         key = self._normalized_strokes()
         if key:
             d = self.engine.get_dictionary()
-<<<<<<< HEAD
-            translation = d.raw_get(key, None)
-            strokes = '/'.join(key)
-=======
-            translation = d.raw_lookup(key, None)
->>>>>>> c3a17d9a
+            translation = d.raw_lookup(key)
             if translation:
                 label = '%s maps to %s' % (strokes, translation)
             else:
