# Copyright (c) 2010-2011 Joshua Harlan Lifton.
# See LICENSE.txt for details.

"""Configuration dialog graphical user interface."""

import os
import os.path
import wx
from wx.lib.utils import AdjustRectToScreen
from collections import namedtuple
import wx.lib.filebrowsebutton as filebrowse
from wx.lib.scrolledpanel import ScrolledPanel
from plover.dictionary.lookup_table import LookupTable
from plover.gui.brief_trainer import BriefTrainer
import plover.config as conf
from plover.gui.serial_config import SerialConfigDialog
import plover.gui.add_translation
from plover.app import update_engine
from plover.machine.registry import machine_registry
from plover.exception import InvalidConfigurationError
from plover.dictionary.loading_manager import manager as dict_manager
from plover.gui.paper_tape import StrokeDisplayDialog
from plover.gui.speed_report import SpeedReportDialog
from plover.gui.keyboard_config import KeyboardConfigDialog

ADD_TRANSLATION_BUTTON_NAME = "Add Translation"
ADD_DICTIONARY_BUTTON_NAME = "Add Dictionary"
MACHINE_CONFIG_TAB_NAME = "Machine"
DISPLAY_CONFIG_TAB_NAME = "Training"
DICTIONARY_CONFIG_TAB_NAME = "Dictionary"
LOGGING_CONFIG_TAB_NAME = "Logging"
SAVE_CONFIG_BUTTON_NAME = "Save"
MACHINE_LABEL = "Stenotype Machine:"
MACHINE_AUTO_START_LABEL = "Automatically Start"
LOG_FILE_LABEL = "Log File:"
LOG_STROKES_LABEL = "Log Strokes"
LOG_TRANSLATIONS_LABEL = "Log Translations"
LOG_FILE_DIALOG_TITLE = "Select a Log File"
CONFIG_BUTTON_NAME = "Configure..."
CONFIG_PANEL_SIZE = (-1, -1)
UI_BORDER = 4
COMPONENT_SPACE = 3
UP_IMAGE_FILE = os.path.join(conf.ASSETS_DIR, 'up.png')
DOWN_IMAGE_FILE = os.path.join(conf.ASSETS_DIR, 'down.png')
REMOVE_IMAGE_FILE = os.path.join(conf.ASSETS_DIR, 'remove.png')
TITLE = "Plover Configuration"

class ConfigurationDialog(wx.Dialog):
    """A GUI for viewing and editing Plover configuration files.

    Changes to the configuration file are saved when the GUI is closed. Changes
    will take effect the next time the configuration file is read by the
    application, which is typically after an application restart.

    """
    
    # Keep track of other instances of ConfigurationDialog.
    other_instances = []
    
    def __init__(self, engine, config, parent):
        """Create a configuration GUI based on the given config file.

        Arguments:

        configuration file to view and edit.
        during_plover_init -- If this is set to True, the configuration dialog
        won't tell the user that Plover needs to be restarted.
        """
        pos = (config.get_config_frame_x(), config.get_config_frame_y())
        size = wx.Size(config.get_config_frame_width(), 
                       config.get_config_frame_height())
        wx.Dialog.__init__(self, parent, title=TITLE, pos=pos, size=size, 
                           style=wx.DEFAULT_DIALOG_STYLE | wx.RESIZE_BORDER)
        self.engine = engine
        self.config = config

        # Close all other instances.
        if self.other_instances:
            for instance in self.other_instances:
                instance.Close()
        del self.other_instances[:]
        self.other_instances.append(self)

        sizer = wx.BoxSizer(wx.VERTICAL)

        # The tab container
        notebook = wx.Notebook(self)

        # Configuring each tab
        self.machine_config = MachineConfig(self.config, notebook)
        self.dictionary_config = DictionaryConfig(self.engine, self.config, 
                                                  notebook)
        self.logging_config = LoggingConfig(self.config, notebook)
        self.display_config = DisplayConfig(self.engine, self.config, notebook)

        # Adding each tab
        notebook.AddPage(self.machine_config, MACHINE_CONFIG_TAB_NAME)
        notebook.AddPage(self.dictionary_config, DICTIONARY_CONFIG_TAB_NAME)
        notebook.AddPage(self.logging_config, LOGGING_CONFIG_TAB_NAME)
        notebook.AddPage(self.display_config, DISPLAY_CONFIG_TAB_NAME)

        sizer.Add(notebook, proportion=1, flag=wx.EXPAND)

        # The bottom button container
        button_sizer = wx.StdDialogButtonSizer()

        # Configuring and adding the save button
        save_button = wx.Button(self, wx.ID_SAVE, SAVE_CONFIG_BUTTON_NAME)
        save_button.SetDefault()
        button_sizer.AddButton(save_button)

        # Configuring and adding the cancel button
        cancel_button = wx.Button(self, wx.ID_CANCEL)
        button_sizer.AddButton(cancel_button)
        button_sizer.Realize()

        sizer.Add(button_sizer, flag=wx.ALL | wx.ALIGN_RIGHT, border=UI_BORDER)
        
        self.SetSizer(sizer)
        self.SetAutoLayout(True)
        sizer.Layout()
        #sizer.Fit(self)
        
        self.SetRect(AdjustRectToScreen(self.GetRect()))
        
        # Binding the save button to the self._save callback
        self.Bind(wx.EVT_BUTTON, self._save, save_button)
        
        self.Bind(wx.EVT_MOVE, self.on_move)
        self.Bind(wx.EVT_SIZE, self.on_size)
        self.Bind(wx.EVT_CLOSE, self.on_close)
        
    def on_move(self, event):
        pos = self.GetScreenPositionTuple()
        self.config.set_config_frame_x(pos[0]) 
        self.config.set_config_frame_y(pos[1])
        event.Skip()

    def on_size(self, event):
        size = self.GetSize()
        self.config.set_config_frame_width(size.GetWidth())
        self.config.set_config_frame_height(size.GetHeight())
        event.Skip()
        
    def on_close(self, event):
        self.other_instances.remove(self)
        event.Skip()

    def _save(self, event):
        old_config = self.config.clone()
        
        self.machine_config.save()
        self.dictionary_config.save()
        self.logging_config.save()
        self.display_config.save()

        try:
            update_engine(self.engine, old_config, self.config)
        except InvalidConfigurationError as e:
            alert_dialog = wx.MessageDialog(self,
                                            unicode(e),
                                            "Configuration error",
                                            wx.OK | wx.ICON_INFORMATION)
            alert_dialog.ShowModal()
            alert_dialog.Destroy()
            return

        with open(self.config.target_file, 'wb') as f:
            self.config.save(f)

        if self.IsModal():
            self.EndModal(wx.ID_SAVE)
        else:
            self.Close()


class MachineConfig(wx.Panel):
    """Stenotype machine configuration graphical user interface."""

    def __init__(self, config, parent):
        """Create a configuration component based on the given ConfigParser.

        Arguments:

        config -- A Config object.

        parent -- This component's parent component.

        """
        wx.Panel.__init__(self, parent, size=CONFIG_PANEL_SIZE)
        self.config = config
        sizer = wx.BoxSizer(wx.VERTICAL)
        box = wx.BoxSizer(wx.HORIZONTAL)
        box.Add(wx.StaticText(self, label=MACHINE_LABEL),
                border=COMPONENT_SPACE,
                flag=wx.ALIGN_RIGHT | wx.ALIGN_CENTER_VERTICAL | wx.RIGHT)
        machines = machine_registry.get_all_names()
        value = self.config.get_machine_type()
        self.choice = wx.Choice(self, choices=machines)
        self.choice.SetStringSelection(machine_registry.resolve_alias(value))
        self.Bind(wx.EVT_CHOICE, self._update, self.choice)
        box.Add(self.choice, proportion=1, flag=wx.EXPAND)
        self.config_button = wx.Button(self,
                                       id=wx.ID_PREFERENCES,
                                       label=CONFIG_BUTTON_NAME)
        box.Add(self.config_button)

        self.auto_start_checkbox = wx.CheckBox(self,
                                               label=MACHINE_AUTO_START_LABEL)
        auto_start = config.get_auto_start()
        self.auto_start_checkbox.SetValue(auto_start)

        sizer.Add(box, border=UI_BORDER, flag=wx.ALL | wx.EXPAND)
        sizer.Add(self.auto_start_checkbox,
                  border=UI_BORDER,
                  flag=wx.ALL | wx.EXPAND)
        self.SetSizer(sizer)
        self._update()
        self.Bind(wx.EVT_BUTTON, self._advanced_config, self.config_button)

    def save(self):
        """Write all parameters to the config."""
        machine_type = self.choice.GetStringSelection()
        self.config.set_machine_type(machine_type)
        auto_start = self.auto_start_checkbox.GetValue()
        self.config.set_auto_start(auto_start)
        if self.advanced_options:
            self.config.set_machine_specific_options(machine_type, 
                                                     self.advanced_options)

    def _advanced_config(self, event=None):
        class Struct(object):
            def __init__(self, **kwargs):
                self.__dict__.update(kwargs)
        config_instance = Struct(**self.advanced_options)
        dialog = None
        if 'port' in self.advanced_options:
            scd = SerialConfigDialog(config_instance, self, self.config)
            scd.ShowModal()  # SerialConfigDialog destroys itself.
        else:
            kbd = KeyboardConfigDialog(config_instance, self, self.config)
            kbd.ShowModal()
            kbd.Destroy()
        self.advanced_options = config_instance.__dict__

    def _update(self, event=None):
        # Refreshes the UI to reflect current data.
        machine_name = self.choice.GetStringSelection()
        options = self.config.get_machine_specific_options(machine_name)
        self.advanced_options = options
        self.config_button.Enable(bool(options))


class DictionaryConfig(ScrolledPanel):
    
    DictionaryControls = namedtuple('DictionaryControls', 
                                    'sizer up down remove label')
    
    """Dictionary configuration graphical user interface."""
    def __init__(self, engine, config, parent):
        """Create a configuration component based on the given ConfigParser.

        Arguments:

        config -- A Config object.

        parent -- This component's parent component.

        """
        ScrolledPanel.__init__(self, parent, size=CONFIG_PANEL_SIZE)
        self.engine = engine
        self.config = config
        dictionaries = config.get_dictionary_file_names()
        
        self.up_bitmap = wx.Bitmap(UP_IMAGE_FILE, wx.BITMAP_TYPE_PNG)
        self.down_bitmap = wx.Bitmap(DOWN_IMAGE_FILE, wx.BITMAP_TYPE_PNG)
        self.remove_bitmap = wx.Bitmap(REMOVE_IMAGE_FILE, wx.BITMAP_TYPE_PNG)
        
        main_sizer = wx.BoxSizer(wx.VERTICAL)
        
        button_sizer = wx.BoxSizer(wx.HORIZONTAL)
        
        button = wx.Button(self, wx.ID_ANY, ADD_TRANSLATION_BUTTON_NAME)
        button_sizer.Add(button, border=UI_BORDER, flag=wx.ALL)
        button.Bind(wx.EVT_BUTTON, self.show_add_translation)
        
        button = wx.Button(self, wx.ID_ANY, ADD_DICTIONARY_BUTTON_NAME)
        button_sizer.Add(button, border=UI_BORDER, 
                                 flag=wx.TOP | wx.BOTTOM | wx.RIGHT)
        button.Bind(wx.EVT_BUTTON, self.add_dictionary)
        
        main_sizer.Add(button_sizer)
        
        self.dictionary_controls = []
        self.dicts_sizer = wx.BoxSizer(wx.VERTICAL)
        for filename in dictionaries:
            self.add_row(filename)

        main_sizer.Add(self.dicts_sizer)
        
        self.mask = 'Json files (*%s)|*%s|RTF/CRE files (*%s)|*%s' % (
            conf.JSON_EXTENSION, conf.JSON_EXTENSION, 
            conf.RTF_EXTENSION, conf.RTF_EXTENSION, 
        )
        
        self.SetSizer(main_sizer)
        self.SetupScrolling()

    def save(self):
        """Write all parameters to the config."""
        filenames = [x.label.GetLabel() for x in self.dictionary_controls]
        self.config.set_dictionary_file_names(filenames)
        
    def show_add_translation(self, event):
        plover.gui.add_translation.Show(self, self.engine, self.config)
        
    def add_dictionary(self, event):
        dlg = wx.FileDialog(self, "Choose a file", os.getcwd(), "", self.mask, 
                            wx.OPEN)
        if dlg.ShowModal() == wx.ID_OK:
            path = dlg.GetPath()
            all_dicts = [x.label.GetLabel() for x in self.dictionary_controls]
            if path not in all_dicts:
                self.add_row(path)
        dlg.Destroy()
        
    def add_row(self, filename):
        dict_manager.start_loading(filename)
        index = len(self.dictionary_controls)
        sizer = wx.BoxSizer(wx.HORIZONTAL)
        up = wx.BitmapButton(self, bitmap=self.up_bitmap)
        up.Bind(wx.EVT_BUTTON, lambda e: self.move_row_down(index-1))
        if len(self.dictionary_controls) == 0:
            up.Disable()
        else:
            self.dictionary_controls[-1].down.Enable()
        sizer.Add(up)
        down = wx.BitmapButton(self, bitmap=self.down_bitmap)
        down.Bind(wx.EVT_BUTTON, lambda e: self.move_row_down(index))
        down.Disable()
        sizer.Add(down)
        remove = wx.BitmapButton(self, bitmap=self.remove_bitmap)
        remove.Bind(wx.EVT_BUTTON, 
                    lambda e: wx.CallAfter(self.remove_row, index))
        sizer.Add(remove)
        label = wx.StaticText(self, label=filename)
        sizer.Add(label)
        controls = self.DictionaryControls(sizer, up, down, remove, label)
        self.dictionary_controls.append(controls)
        self.dicts_sizer.Add(sizer)
        if self.GetSizer():
            self.GetSizer().Layout()

    def remove_row(self, index):
        names = [self.dictionary_controls[i].label.GetLabel() 
                 for i in range(index+1, len(self.dictionary_controls))]
        for i, name in enumerate(names, start=index):
            self.dictionary_controls[i].label.SetLabel(name)
        controls = self.dictionary_controls[-1]
        self.dicts_sizer.Detach(controls.sizer)
        for e in controls:
            e.Destroy()
        del self.dictionary_controls[-1]
        if self.dictionary_controls:
            self.dictionary_controls[-1].down.Disable()
        self.GetSizer().Layout()
        
    def move_row_down(self, index):
        top_label = self.dictionary_controls[index].label
        bottom_label = self.dictionary_controls[index+1].label
        tmp = bottom_label.GetLabel()
        bottom_label.SetLabel(top_label.GetLabel())
        top_label.SetLabel(tmp)
        self.GetSizer().Layout()
        
class LoggingConfig(wx.Panel):
    """Logging configuration graphical user interface."""
    def __init__(self, config, parent):
        """Create a configuration component based on the given Config.

        Arguments:

        config -- A Config object.

        parent -- This component's parent component.

        """
        wx.Panel.__init__(self, parent, size=CONFIG_PANEL_SIZE)
        self.config = config
        sizer = wx.BoxSizer(wx.VERTICAL)
        log_file = config.get_log_file_name()
        log_file = os.path.join(conf.CONFIG_DIR, log_file)
        log_dir = os.path.split(log_file)[0]
        self.file_browser = filebrowse.FileBrowseButton(
                                            self,
                                            labelText=LOG_FILE_LABEL,
                                            fileMask='*' + conf.LOG_EXTENSION,
                                            fileMode=wx.SAVE,
                                            dialogTitle=LOG_FILE_DIALOG_TITLE,
                                            initialValue=log_file,
                                            startDirectory=log_dir,
                                            )
        sizer.Add(self.file_browser, border=UI_BORDER, flag=wx.ALL | wx.EXPAND)
        self.log_strokes_checkbox = wx.CheckBox(self, label=LOG_STROKES_LABEL)
        stroke_logging = config.get_enable_stroke_logging()
        self.log_strokes_checkbox.SetValue(stroke_logging)
        sizer.Add(self.log_strokes_checkbox,
                  border=UI_BORDER,
                  flag=wx.ALL | wx.EXPAND)
        self.log_translations_checkbox = wx.CheckBox(self,
                                                 label=LOG_TRANSLATIONS_LABEL)
        translation_logging = config.get_enable_translation_logging()
        self.log_translations_checkbox.SetValue(translation_logging)
        sizer.Add(self.log_translations_checkbox,
                  border=UI_BORDER,
                  flag=wx.ALL | wx.EXPAND)
        self.SetSizer(sizer)

    def save(self):
        """Write all parameters to the config."""
        self.config.set_log_file_name(self.file_browser.GetValue())
        self.config.set_enable_stroke_logging(
            self.log_strokes_checkbox.GetValue())
        self.config.set_enable_translation_logging(
            self.log_translations_checkbox.GetValue())

class DisplayConfig(wx.Panel):
    
<<<<<<< HEAD
    SHOW_STROKES_TEXT = "Open strokes display on startup"
    SHOW_STROKES_BUTTON_TEXT = "Open stroke display"
    SHOW_SPEED_BUTTON_TEXT = "Display Typing Speed"
    ENABLE_BRIEF_SUGGESTIONS_TEXT = "Enable brief suggestions"
    
=======
    SHOW_STROKES_TEXT = "Show strokes display on startup"
    SHOW_STROKES_BUTTON_TEXT = "Show now"
    SHOW_SPEED_TEXT = "Show typing speed on startup"
    SHOW_SPEED_BUTTON_TEXT = "Show now"

>>>>>>> 5fe66fa5
    """Display configuration graphical user interface."""
    def __init__(self, engine, config, parent):
        """Create a configuration component based on the given Config.

        Arguments:

        config -- A Config object.

        parent -- This component's parent component.

        """
        wx.Panel.__init__(self, parent, size=CONFIG_PANEL_SIZE)
        self.config = config
        self.engine = engine
        sizer = wx.BoxSizer(wx.VERTICAL)

        stroke_sizer = wx.BoxSizer(wx.HORIZONTAL)
        self.show_strokes = wx.CheckBox(self, label=self.SHOW_STROKES_TEXT)
        self.show_strokes.SetValue(config.get_show_stroke_display())
        stroke_sizer.Add(self.show_strokes, border=UI_BORDER,flag=wx.ALL)
        show_strokes_button = wx.Button(self, label=self.SHOW_STROKES_BUTTON_TEXT)
        show_strokes_button.Bind(wx.EVT_BUTTON, self.on_show_strokes)
        stroke_sizer.Add(show_strokes_button, border=UI_BORDER, flag=wx.ALL)
        sizer.Add(stroke_sizer, border=UI_BORDER, flag=wx.ALL)
        
        speed_sizer = wx.BoxSizer(wx.HORIZONTAL)
        self.show_speed = wx.CheckBox(self, label=self.SHOW_SPEED_TEXT)
        self.show_speed.SetValue(config.get_show_speed_report())
        speed_sizer.Add(self.show_speed, border=UI_BORDER, flag=wx.ALL)
        show_speed_button = wx.Button(self, label=self.SHOW_SPEED_BUTTON_TEXT)
        show_speed_button.Bind(wx.EVT_BUTTON, self.on_show_speed)
        speed_sizer.Add(show_speed_button, border=UI_BORDER, flag=wx.ALL)
        sizer.Add(speed_sizer, border=UI_BORDER, flag=wx.ALL)

        self.brief_suggestions = wx.CheckBox(self, label=self.ENABLE_BRIEF_SUGGESTIONS_TEXT)
        self.brief_suggestions.SetValue(config.get_enable_brief_suggestions())
        sizer.Add(self.brief_suggestions, border=UI_BORDER, flag=wx.ALL)

        self.SetSizer(sizer)

    def save(self):
        """Write all parameters to the config."""
        self.config.set_show_stroke_display(self.show_strokes.GetValue())
<<<<<<< HEAD
        self.config.set_enable_brief_suggestions(self.brief_suggestions.GetValue())
        if (self.brief_suggestions.GetValue()):
            if (not LookupTable.loaded):
                LookupTable.load(self.engine.get_dictionary())
                LookupTable.loaded = True;
        BriefTrainer.enabled = self.brief_suggestions.GetValue()


=======
        self.config.set_show_speed_report(self.show_speed.GetValue())
        if (self.show_speed.GetValue()):
            if (not SpeedReportDialog.instances):
                SpeedReportDialog.display(self.GetParent(), self.config)
>>>>>>> 5fe66fa5

    def on_show_strokes(self, event):
        StrokeDisplayDialog.display(self.GetParent(), self.config)

    def on_show_speed(self, event):
<<<<<<< HEAD
        new_setting = not self.config.get_show_speed_report()
        self.config.set_show_speed_report(new_setting)
        if (new_setting):
            SpeedReportDialog.display(self.GetParent(), self.config)
        else:
            SpeedReportDialog.close_all()


=======
        SpeedReportDialog.display(self.GetParent(), self.config)
>>>>>>> 5fe66fa5
<|MERGE_RESOLUTION|>--- conflicted
+++ resolved
@@ -426,19 +426,12 @@
 
 class DisplayConfig(wx.Panel):
     
-<<<<<<< HEAD
-    SHOW_STROKES_TEXT = "Open strokes display on startup"
-    SHOW_STROKES_BUTTON_TEXT = "Open stroke display"
-    SHOW_SPEED_BUTTON_TEXT = "Display Typing Speed"
-    ENABLE_BRIEF_SUGGESTIONS_TEXT = "Enable brief suggestions"
-    
-=======
     SHOW_STROKES_TEXT = "Show strokes display on startup"
     SHOW_STROKES_BUTTON_TEXT = "Show now"
     SHOW_SPEED_TEXT = "Show typing speed on startup"
     SHOW_SPEED_BUTTON_TEXT = "Show now"
-
->>>>>>> 5fe66fa5
+    ENABLE_BRIEF_SUGGESTIONS_TEXT = "Enable brief suggestions"
+    
     """Display configuration graphical user interface."""
     def __init__(self, engine, config, parent):
         """Create a configuration component based on the given Config.
@@ -482,7 +475,10 @@
     def save(self):
         """Write all parameters to the config."""
         self.config.set_show_stroke_display(self.show_strokes.GetValue())
-<<<<<<< HEAD
+        self.config.set_show_speed_report(self.show_speed.GetValue())
+        if (self.show_speed.GetValue()):
+            if (not SpeedReportDialog.instances):
+                SpeedReportDialog.display(self.GetParent(), self.config)
         self.config.set_enable_brief_suggestions(self.brief_suggestions.GetValue())
         if (self.brief_suggestions.GetValue()):
             if (not LookupTable.loaded):
@@ -491,26 +487,9 @@
         BriefTrainer.enabled = self.brief_suggestions.GetValue()
 
 
-=======
-        self.config.set_show_speed_report(self.show_speed.GetValue())
-        if (self.show_speed.GetValue()):
-            if (not SpeedReportDialog.instances):
-                SpeedReportDialog.display(self.GetParent(), self.config)
->>>>>>> 5fe66fa5
 
     def on_show_strokes(self, event):
         StrokeDisplayDialog.display(self.GetParent(), self.config)
 
     def on_show_speed(self, event):
-<<<<<<< HEAD
-        new_setting = not self.config.get_show_speed_report()
-        self.config.set_show_speed_report(new_setting)
-        if (new_setting):
-            SpeedReportDialog.display(self.GetParent(), self.config)
-        else:
-            SpeedReportDialog.close_all()
-
-
-=======
         SpeedReportDialog.display(self.GetParent(), self.config)
->>>>>>> 5fe66fa5
