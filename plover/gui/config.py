--- conflicted
+++ resolved
@@ -428,12 +428,8 @@
     
     SHOW_STROKES_TEXT = "Open strokes display on startup"
     SHOW_STROKES_BUTTON_TEXT = "Open stroke display"
-<<<<<<< HEAD
-    SHOW_SPEED_BUTTON_TEXT = "Display Typing Speed"
+    SHOW_SPEED_BUTTON_TEXT = "Display Typing Speed on startup"
     ENABLE_BRIEF_SUGGESTIONS_TEXT = "Enable brief suggestions"
-=======
-    SHOW_SPEED_BUTTON_TEXT = "Display Typing Speed on startup"
->>>>>>> 983776be
     
     """Display configuration graphical user interface."""
     def __init__(self, engine, config, parent):
@@ -475,34 +471,18 @@
     def save(self):
         """Write all parameters to the config."""
         self.config.set_show_stroke_display(self.show_strokes.GetValue())
-<<<<<<< HEAD
         self.config.set_enable_brief_suggestions(self.brief_suggestions.GetValue())
         if (self.brief_suggestions.GetValue()):
             if (not LookupTable.loaded):
                 LookupTable.load(self.engine.get_dictionary())
                 LookupTable.loaded = True;
         BriefTrainer.enabled = self.brief_suggestions.GetValue()
-
-
-
-    def on_show_strokes(self, event):
-        StrokeDisplayDialog.display(self.GetParent(), self.config)
-
-    def on_show_speed(self, event):
-        new_setting = not self.config.get_show_speed_report()
-        self.config.set_show_speed_report(new_setting)
-        if (new_setting):
-            SpeedReportDialog.display(self.GetParent(), self.config)
-        else:
-            SpeedReportDialog.close_all()
-
-
-=======
         self.config.set_show_speed_report(self.show_speed.GetValue())
         if (self.show_speed.GetValue()):
             if (not SpeedReportDialog.instances):
                 SpeedReportDialog.display(self.GetParent(), self.config)
 
+
+
     def on_show_strokes(self, event):
         StrokeDisplayDialog.display(self.GetParent(), self.config)
->>>>>>> 983776be
