appdirs
appnope; "darwin" in sys_platform
pkginfo
plover-stroke
plyer; "win32" in sys_platform
Pygments
pyobjc-core; "darwin" in sys_platform
pyobjc-framework-Cocoa; "darwin" in sys_platform
pyobjc-framework-Quartz; "darwin" in sys_platform
pyserial
python-xlib; ("linux" in sys_platform or "bsd" in sys_platform)
evdev; "linux" in sys_platform or "bsd" in sys_platform
<<<<<<< HEAD
packaging
=======
psutil; "linux" in sys_platform or "bsd" in sys_platform
>>>>>>> 006c7dff
readme-renderer[md]
requests-cache
requests-futures
rtf_tokenize
setuptools
wcwidth

# vim: ft=cfg commentstring=#\ %s list<|MERGE_RESOLUTION|>--- conflicted
+++ resolved
@@ -10,11 +10,8 @@
 pyserial
 python-xlib; ("linux" in sys_platform or "bsd" in sys_platform)
 evdev; "linux" in sys_platform or "bsd" in sys_platform
-<<<<<<< HEAD
 packaging
-=======
 psutil; "linux" in sys_platform or "bsd" in sys_platform
->>>>>>> 006c7dff
 readme-renderer[md]
 requests-cache
 requests-futures
