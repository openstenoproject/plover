--- conflicted
+++ resolved
@@ -1,16 +1,3 @@
-<<<<<<< HEAD
-appdirs>=1.3.0
-appnope>=0.1.0; "darwin" in sys_platform
-plover-stroke>=1.1.0
-pyobjc-core>=4.0; "darwin" in sys_platform
-pyobjc-framework-Cocoa>=4.0; "darwin" in sys_platform
-pyobjc-framework-Quartz>=4.0; "darwin" in sys_platform
-pyserial>=2.7
-python-xlib>=0.16; ("linux" in sys_platform or "bsd" in sys_platform) and python_version < "3.9"
-python-xlib>=0.29; ("linux" in sys_platform or "bsd" in sys_platform) and python_version >= "3.9"
-evdev>=1.4.0; "linux" in sys_platform or "bsd" in sys_platform
-psutil>=7.0.0; "linux" in sys_platform or "bsd" in sys_platform
-=======
 appdirs
 appnope; "darwin" in sys_platform
 pkginfo
@@ -23,10 +10,10 @@
 pyserial
 python-xlib; ("linux" in sys_platform or "bsd" in sys_platform)
 evdev; "linux" in sys_platform or "bsd" in sys_platform
+psutil; "linux" in sys_platform or "bsd" in sys_platform
 readme-renderer[md]
 requests-cache
 requests-futures
->>>>>>> b8573e28
 rtf_tokenize
 setuptools
 wcwidth
