--- conflicted
+++ resolved
@@ -420,6 +420,10 @@
         'Treal     = plover.machine.treal:Treal',
     ],
 
+    'plover.command': [
+        'toggle_dict = plover.command.toggle_dict:toggle_dict',
+    ],
+
     'plover.system': [
         'English Stenotype = plover.system.english_stenotype',
     ],
@@ -596,52 +600,11 @@
         extras_require=extras_require,
         tests_require=tests_require,
         dependency_links=dependency_links,
-<<<<<<< HEAD
         entry_points='\n'.join('[' + section + ']\n' + '\n'.join(
             entrypoint for entrypoint in entrypoint_list)
             for section, entrypoint_list in entrypoints.items()
         ),
-=======
-        entry_points='''
-
-        [console_scripts]
-        plover = plover.main:main
-
-        [plover.dictionary]
-        json = plover.dictionary.json_dict
-        rtf = plover.dictionary.rtfcre_dict
-
-        [plover.command]
-        priority_dict = plover.command.priority_dict:priority_dict
-        toggle_dict = plover.command.toggle_dict:toggle_dict
-
-        [plover.gui]
-        none = plover.gui_none.main
-        qt   = plover.gui_qt.main
-
-        [plover.gui.qt.tool]
-        add_translation = plover.gui_qt.add_translation:AddTranslation
-        lookup = plover.gui_qt.lookup_dialog:LookupDialog
-        paper_tape = plover.gui_qt.paper_tape:PaperTape
-        suggestions = plover.gui_qt.suggestions_dialog:SuggestionsDialog
-
-        [plover.machine]
-        Gemini PR = plover.machine.geminipr:GeminiPr
-        Keyboard  = plover.machine.keyboard:Keyboard
-        Passport  = plover.machine.passport:Passport
-        ProCAT    = plover.machine.procat:ProCAT
-        Stentura  = plover.machine.stentura:Stentura
-        TX Bolt   = plover.machine.txbolt:TxBolt
-        Treal     = plover.machine.treal:Treal
-
-        [plover.system]
-        English Stenotype = plover.system.english_stenotype
-
-        [setuptools.installation]
-        eggsecutable = plover.main:main
-
-        ''',
->>>>>>> 2cc1fa4e
+
         packages=[
             'plover',
             'plover.dictionary',
