cache_epoch: 0 # <- increase number to clear cache.

action_cache: actions/cache@v3
action_checkout: actions/checkout@v3
action_setup_python: actions/setup-python@v4
action_upload_artifact: actions/upload-artifact@v3
action_download_artifact: actions/download-artifact@v3

skippy_enabled: true

vars:
  - &dist_linux
    variant: Linux
    python: '3.9'
    os: Linux
    platform: ubuntu-22.04

  - &dist_macos
    variant: macOS
    python: '3.9'
    os: macOS
<<<<<<< HEAD
    platform: macos-latest
=======
    platform: macos-12
>>>>>>> e6516275

  - &dist_win
    variant: Windows
    python: '3.9'
    os: Windows
    platform: windows-2022

  - &dist_other
    os: Linux
    platform: ubuntu-latest

jobs:

  # Platform tests.
  - &test
    <<: *dist_linux
    type: test
    reqs: ['dist', 'test']
    skiplists: ['job_test', 'os_linux']
    test_args: -p no:pytest-qt --ignore=test/gui_qt
  - <<: *test
    <<: *dist_macos
    cache_extra_deps: ['osx/deps.sh']
    skiplists: ['job_test', 'os_macos']
  - <<: *test
    <<: *dist_win
    skiplists: ['job_test', 'os_windows']

  # Python tests.
  - &python_test
    <<: *test
    <<: *dist_other
    variant: Python 3.7
    python: '3.7'
    skiplists: ['job_test', 'os_linux', 'os_macos', 'os_windows']
  - <<: *python_test
    variant: Python 3.8
    python: '3.8'
  - <<: *python_test
    variant: Python 3.10
    python: '3.10'

  # Qt GUI tests.
  - <<: *test
    type: test_gui_qt
    variant: Qt GUI
    reqs: ['dist', 'dist_extra_gui_qt', 'test']
    skiplists: ['job_test_gui_qt']
    test_args: test/gui_qt

  # Packaging tests.
  - <<: *dist_other
    type: test_packaging
    variant: Packaging
    python: '3.9'
    reqs: ['packaging', 'setup']
    skiplists: ['job_test_packaging']

  # Platform builds.
  - &build
    <<: *dist_linux
    type: build
    needs: [test_linux]
    reqs: ['build', 'setup']
    cache_extra_deps: ['reqs/dist_*.txt', 'linux/appimage/deps.sh']
    skiplists: ['job_build', 'os_linux']
  - <<: *build
    <<: *dist_macos
    needs: [test_macos]
    cache_extra_deps: ['reqs/dist_*.txt', 'osx/deps.sh']
    skiplists: ['job_build', 'os_macos']
  - <<: *build
    <<: *dist_win
    needs: [test_windows]
    cache_extra_deps: ['reqs/dist_*.txt', 'windows/dist_deps.sh']
    skiplists: ['job_build', 'os_windows']<|MERGE_RESOLUTION|>--- conflicted
+++ resolved
@@ -19,11 +19,7 @@
     variant: macOS
     python: '3.9'
     os: macOS
-<<<<<<< HEAD
-    platform: macos-latest
-=======
     platform: macos-12
->>>>>>> e6516275
 
   - &dist_win
     variant: Windows
